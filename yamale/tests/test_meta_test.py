import re
import os
from yamale import YamaleTestCase
from yamale.validators import DefaultValidators, Validator


data_folder = os.path.dirname(os.path.realpath(__file__))


class TestAllYaml(YamaleTestCase):
    base_dir = data_folder
    schema = 'meta_test_fixtures/schema.yaml'
    yaml = 'meta_test_fixtures/data_custom.yaml'

    def runTest(self):
        self.assertTrue(self.validate())


class TestBadYaml(YamaleTestCase):
    base_dir = data_folder
    schema = 'meta_test_fixtures/schema_bad.yaml'
    yaml = 'meta_test_fixtures/data*.yaml'

    def runTest(self):
        self.assertRaises(ValueError, self.validate)


class TestListYaml(YamaleTestCase):
    base_dir = data_folder
    schema = 'meta_test_fixtures/schema.yaml'
    yaml = ['meta_test_fixtures/data_custom.yaml',
            'meta_test_fixtures/some_data.yaml',
            # Make sure  schema doesn't validate itself
            'meta_test_fixtures/schema.yaml']

    def runTest(self):
        self.assertTrue(self.validate())


class Card(Validator):
    """ Custom validator for testing purpose """
    tag = 'card'
    card_regex = re.compile(r'^(10|[2-9JQKA])[SHDC]$')

    def _is_valid(self, value):
        return re.match(self.card_regex, value)


class TestCustomValidator(YamaleTestCase):
    base_dir = data_folder
    schema = 'meta_test_fixtures/schema_custom.yaml'
    yaml = 'meta_test_fixtures/data_custom.yaml'

    def runTest(self):
        validators = DefaultValidators.copy()
<<<<<<< HEAD
        validators['date'] = Date
        self.assertTrue(self.validate(validators))


class TestCustomValidatorWithIncludes(YamaleTestCase):
    base_dir = data_folder
    schema = 'meta_test_fixtures/schema_custom_with_include.yaml'
    yaml = 'meta_test_fixtures/data_custom_with_include.yaml'

    def runTest(self):
        validators = DefaultValidators.copy()
        validators['date'] = Date
=======
        validators['card'] = Card
>>>>>>> bfbbd2eb
        self.assertTrue(self.validate(validators))<|MERGE_RESOLUTION|>--- conflicted
+++ resolved
@@ -53,8 +53,7 @@
 
     def runTest(self):
         validators = DefaultValidators.copy()
-<<<<<<< HEAD
-        validators['date'] = Date
+        validators['card'] = Card
         self.assertTrue(self.validate(validators))
 
 
@@ -66,7 +65,4 @@
     def runTest(self):
         validators = DefaultValidators.copy()
         validators['date'] = Date
-=======
-        validators['card'] = Card
->>>>>>> bfbbd2eb
         self.assertTrue(self.validate(validators))